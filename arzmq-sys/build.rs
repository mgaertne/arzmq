<<<<<<< HEAD
#[cfg(windows)]
use std::fs;
use std::{env, path::PathBuf};

fn compile_zmq() {
    let libraries = system_deps::Config::new().probe().unwrap();

    let mut libzmq_config = cmake::Config::new("vendor");
    libzmq_config
        .no_build_target(true)
        .pic(true)
        .define("ZMQ_OUTPUT_BASENAME", "rust_zmq")
        .define("CMAKE_POLICY_VERSION_MINIMUM", "4.0")
        .define("BUILD_TESTS", "OFF")
        .define("WITH_DOC", "OFF")
        .define("BUILD_SHARED", "OFF")
        .define("BUILD_STATIC", "ON");

    #[cfg(feature = "draft-api")]
    libzmq_config.define("ENABLE_DRAFTS", "ON");
    #[cfg(not(feature = "draft-api"))]
    libzmq_config
        .define("ENABLE_DRAFTS", "OFF")
        .define("ZMQ_BUILD_DRAFT_API", "OFF");

    #[cfg(feature = "curve")]
    libzmq_config
        .define("WITH_LIBSODIUM", "ON")
        .define("ENABLE_CURVE", "ON");
    #[cfg(feature = "gssapi")]
    {
        libzmq_config.cxxflag("-DHAVE_LIBGSSAPI_KRB5=1");
        libraries
            .iter()
            .iter()
            .filter(|(name, _lib)| name.contains("gssapi"))
            .for_each(|(_name, lib)| {
                lib.include_paths.iter().for_each(|include| {
                    libzmq_config.cxxflag(format!("-I{}", include.display()));
                });
            });
    }
    #[cfg(feature = "pgm")]
    {
        libzmq_config.define("WITH_OPENPGM", "ON");
        libraries
            .iter()
            .iter()
            .filter(|(name, _lib)| name.starts_with("openpgm"))
            .for_each(|(_name, lib)| {
                libzmq_config.define("OPENPGM_PKGCONFIG_NAME", lib.name.clone());
            });
        #[cfg(target_os = "macos")]
        libzmq_config.cxxflag("-Drestrict=__restrict__");
    }
    #[cfg(feature = "norm")]
    libzmq_config.define("WITH_NORM", "ON");
    #[cfg(feature = "vmci")]
    libzmq_config.define("WITH_VMCI", "ON");

    #[cfg(target_os = "macos")]
    libzmq_config.define("CMAKE_OSX_DEPLOYMENT_TARGET", "10.12");
    #[cfg(windows)]
    libzmq_config.static_crt(true);

    let libzmq = libzmq_config.build();

    #[cfg(not(windows))]
    {
        println!(
            "cargo:rustc-link-search=all={}",
            libzmq.join("build").join("lib").display()
        );
    }
    #[cfg(windows)]
    {
        let dir = libzmq.join("build").join("lib");
        let artifacts = walkdir::WalkDir::new(&dir)
            .into_iter()
            .filter_map(|entry| {
                entry.ok().filter(|dir_entry| {
                    let path = dir_entry.path();
                    path.is_file()
                        && path.extension().is_some_and(|ext| ext == "lib")
                        && path.file_name().is_some_and(|file_name| {
                            file_name.to_string_lossy().contains("rust_zmq")
                        })
                })
            })
            .map(|e| e.path().to_owned())
            .collect::<Vec<_>>();

        for artifact in artifacts {
            fs::copy(artifact, dir.join("rust_zmq.lib")).unwrap();
        }
        println!("cargo:rustc-link-search=all={}", dir.display());
        println!("VARS: {:?}", env::vars());
    }
    println!("cargo:rustc-link-lib=static=rust_zmq");

    #[cfg(target_os = "macos")]
    println!("cargo:rustc-link-lib=c++");
    #[cfg(all(unix, not(target_os = "macos")))]
    {
        println!("cargo:rustc-link-lib=stdc++");
        println!("cargo:rustc-link-lib=bsd");
    }
    #[cfg(windows)]
    {
        println!("cargo::rustc-link-lib=Advapi32");
        println!("cargo::rustc-link-lib=wsock32");
        println!("cargo::rustc-link-lib=ws2_32");
        println!("cargo::rustc-link-lib=Iphlpapi");
    }
}

=======
use core::error::Error;
#[cfg(target_env = "msvc")]
use std::fs;
use std::{
    env,
    fs::File,
    io::Write,
    path::{Path, PathBuf},
};

static DEFAULT_SOURCES: &[&str] = &[
    "address",
    "channel",
    "client",
    "clock",
    "ctx",
    "curve_client",
    "curve_mechanism_base",
    "curve_server",
    "dealer",
    "decoder_allocators",
    "devpoll",
    "dgram",
    "dish",
    "dist",
    "endpoint",
    "epoll",
    "err",
    "fq",
    "gather",
    "gssapi_client",
    "gssapi_mechanism_base",
    "gssapi_server",
    "io_object",
    "io_thread",
    "ip_resolver",
    "ip",
    "ipc_address",
    "ipc_connecter",
    "ipc_listener",
    "kqueue",
    "lb",
    "mailbox_safe",
    "mailbox",
    "mechanism_base",
    "mechanism",
    "metadata",
    "msg",
    "mtrie",
    "norm_engine",
    "null_mechanism",
    "object",
    "options",
    "own",
    "pair",
    "peer",
    "pgm_receiver",
    "pgm_sender",
    "pgm_socket",
    "pipe",
    "plain_client",
    "plain_server",
    "poll",
    "poller_base",
    "polling_util",
    "pollset",
    "precompiled",
    "proxy",
    "pub",
    "pull",
    "push",
    "radio",
    "radix_tree",
    "random",
    "raw_decoder",
    "raw_encoder",
    "raw_engine",
    "reaper",
    "rep",
    "req",
    "router",
    "scatter",
    "select",
    "server",
    "session_base",
    "signaler",
    "socket_base",
    "socket_poller",
    "socks_connecter",
    "socks",
    "stream_connecter_base",
    "stream_engine_base",
    "stream_listener_base",
    "stream",
    "sub",
    "tcp_address",
    "tcp_connecter",
    "tcp_listener",
    "tcp",
    "thread",
    "timers",
    "tipc_address",
    "tipc_connecter",
    "tipc_listener",
    "trie",
    "udp_address",
    "udp_engine",
    "v1_decoder",
    "v1_encoder",
    "v2_decoder",
    "v2_encoder",
    "v3_1_encoder",
    "vmci_address",
    "vmci_connecter",
    "vmci_listener",
    "vmci",
    "ws_address",
    "ws_connecter",
    "ws_decoder",
    "ws_encoder",
    "ws_engine",
    "ws_listener",
    "xpub",
    "xsub",
    "zap_client",
    "zmq_utils",
    "zmq",
    "zmtp_engine",
];

fn add_cpp_sources(build: &mut cc::Build, root: impl AsRef<Path>, files: &[&str]) {
    build.cpp(true);
    let root = root.as_ref();
    build.files(files.iter().map(|src| {
        let mut p = root.join(src);
        p.set_extension("cpp");
        p
    }));

    build.include(root);
}

fn add_c_sources(build: &mut cc::Build, root: impl AsRef<Path>, files: &[&str]) {
    let root = root.as_ref();
    // Temporarily use c instead of c++.
    build.cpp(false);
    build.files(files.iter().map(|src| {
        let mut p = root.join(src);
        p.set_extension("c");
        p
    }));

    build.include(root);
}

#[cfg(target_env = "msvc")]
fn rename_libzmq_in_dir<D, N>(dir: D, new_name: N) -> Result<(), ()>
where
    D: AsRef<Path>,
    N: AsRef<Path>,
{
    let dir = dir.as_ref();
    let new_name = new_name.as_ref();

    let artifacts = walkdir::WalkDir::new(dir)
        .into_iter()
        .filter_map(|entry| {
            entry.ok().filter(|dir_entry| {
                let path = dir_entry.path();
                path.is_file()
                    && path.extension().is_some_and(|ext| ext == "lib")
                    && path
                        .file_name()
                        .is_some_and(|file_name| file_name.to_string_lossy().contains("rust_zmq"))
            })
        })
        .map(|e| e.path().to_owned())
        .collect::<Vec<_>>();

    for artifact in artifacts {
        fs::copy(artifact, dir.join(new_name)).map_err(|_| ())?;
    }

    Ok(())
}

fn check_low_level_compilation<S, F>(c_src: S, configure_build: F) -> Result<bool, Box<dyn Error>>
where
    S: AsRef<str>,
    F: FnOnce(&mut cc::Build) -> &mut cc::Build,
{
    let out_dir = env::var("OUT_DIR")?;
    let out_dir = Path::new(&out_dir);
    let check_compile = tempfile::Builder::new()
        .prefix("check_compile")
        .tempdir_in(out_dir)?;

    let src_path = check_compile.path().join("check_compile.c");
    {
        let mut src_file = File::create(&src_path)?;
        src_file.write_all(c_src.as_ref().as_bytes())?;
        src_file.flush()?;
    }

    let mut builder = cc::Build::new();
    let mut compile_command = configure_build(&mut builder).get_compiler().to_command();

    compile_command.arg(src_path);

    #[cfg(not(target_env = "msvc"))]
    compile_command
        .arg("-o")
        .arg(check_compile.path().join("check_compile"));

    #[cfg(target_env = "msvc")]
    compile_command.arg("/c").arg(format!(
        "/Fo{}",
        check_compile.path().join("check_compile").display()
    ));

    Ok(compile_command.status().map(|status| status.success())?)
}

#[cfg(target_env = "gnu")]
fn check_strlcpy() -> Result<bool, Box<dyn Error>> {
    check_low_level_compilation(
        r#"
#include <string.h>

int main() {
    char buf[1];
    (void)strlcpy(buf, "a", 1);
    return 0;
}
"#,
        |build| build.warnings(false),
    )
}

#[cfg(all(target_os = "windows", not(target_vendor = "uwp")))]
fn check_ipc_headers() -> Result<bool, Box<dyn Error>> {
    check_low_level_compilation(
        r#"
#include <winsock2.h>
#include <afunix.h>

int main() {
    SOCKET sock = INVALID_SOCKET;
    int family = AF_UNIX;
    return 0;
}
"#,
        |build| build.warnings(false),
    )
}

#[cfg(not(target_env = "msvc"))]
fn check_cxx11() -> Result<bool, Box<dyn Error>> {
    check_low_level_compilation(
        r#"
int main(void) {
    return 0;
}
"#,
        |build| {
            build
                .cpp(true)
                .warnings(true)
                .warnings_into_errors(true)
                .std("c++11")
        },
    )
}

fn configure(build: &mut cc::Build) {
    let vendor = Path::new(env!("CARGO_MANIFEST_DIR")).join("vendor");

    #[cfg(target_env = "gnu")]
    build.flags(&[
        "-Wno-unused-function",
        "-Wno-deprecated",
        "-Wno-unused-parameter",
        "-Wno-ignored-qualifiers",
        "-Wno-implicit-fallthrough",
    ]);

    build
        .define("ZMQ_BUILD_TESTS", "OFF")
        .include(vendor.join("include"))
        .include(vendor.join("src"));

    add_cpp_sources(build, vendor.join("src"), DEFAULT_SOURCES);

    if env::var("SYSTEM_DEPS_GNUTLS_LIB").is_ok() {
        add_cpp_sources(build, vendor.join("src"), &["wss_address", "wss_engine"]);
    }

    add_c_sources(build, vendor.join("external/sha1"), &["sha1.c"]);

    #[cfg(feature = "draft-api")]
    build.define("ZMQ_BUILD_DRAFT_API", "1");

    build.define("ZMQ_USE_CV_IMPL_STL11", "1");
    build.define("ZMQ_STATIC", "1");
    build.define("ZMQ_USE_BUILTIN_SHA1", "1");

    build.define("ZMQ_HAVE_WS", "1");

    #[cfg(not(windows))]
    let create_platform_hpp_shim = |build: &mut cc::Build| {
        let out_includes = PathBuf::from(env::var("OUT_DIR").unwrap());

        let mut f = File::create(out_includes.join("platform.hpp")).unwrap();
        f.write_all(b"").unwrap();
        f.sync_all().unwrap();

        build.include(out_includes);
    };

    #[cfg(target_os = "windows")]
    {
        #[cfg(not(target_env = "gnu"))]
        add_c_sources(build, vendor.join("external/wepoll"), &["wepoll.c"]);

        build.define("ZMQ_HAVE_WINDOWS", "1");
        build.define("ZMQ_IOTHREAD_POLLER_USE_EPOLL", "1");
        build.define("ZMQ_POLL_BASED_ON_POLL", "1");
        build.define("_WIN32_WINNT", "0x0600"); // vista
        build.define("ZMQ_HAVE_STRUCT_SOCKADDR_UN", "1");

        println!("cargo::rustc-link-lib=Advapi32");
        println!("cargo::rustc-link-lib=wsock32");
        println!("cargo::rustc-link-lib=ws2_32");
        println!("cargo::rustc-link-lib=Iphlpapi");

        #[cfg(target_env = "msvc")]
        {
            build.include(vendor.join("builds/deprecated-msvc"));
            build.flag("/GL-");

            build.flag("/EHsc");
        }
        #[cfg(not(target_env = "msvc"))]
        {
            create_platform_hpp_shim(build);
            build.define("HAVE_STRNLEN", "1");
        }

        #[cfg(not(target_vendor = "uwp"))]
        if check_ipc_headers().unwrap_or(false) {
            build.define("ZMQ_HAVE_IPC", "1");
        }
    }

    #[cfg(target_os = "linux")]
    {
        create_platform_hpp_shim(build);
        build.define("ZMQ_HAVE_LINUX", "1");
        build.define("ZMQ_IOTHREAD_POLLER_USE_EPOLL", "1");
        build.define("ZMQ_POLL_BASED_ON_POLL", "1");
        build.define("ZMQ_HAVE_IPC", "1");

        build.define("HAVE_STRNLEN", "1");
        build.define("ZMQ_HAVE_UIO", "1");
        build.define("ZMQ_HAVE_STRUCT_SOCKADDR_UN", "1");

        #[cfg(any(target_os = "android", target_env = "musl"))]
        build.define("ZMQ_HAVE_STRLCPY", "1");
    }
    #[cfg(any(target_os = "macos", target_os = "freebsd"))]
    {
        create_platform_hpp_shim(build);
        build.define("ZMQ_IOTHREAD_POLLER_USE_KQUEUE", "1");
        build.define("ZMQ_POLL_BASED_ON_POLL", "1");
        build.define("HAVE_STRNLEN", "1");
        build.define("ZMQ_HAVE_UIO", "1");
        build.define("ZMQ_HAVE_IPC", "1");
        build.define("ZMQ_HAVE_STRUCT_SOCKADDR_UN", "1");
        build.define("ZMQ_HAVE_STRLCPY", "1");
    }

    #[cfg(target_env = "gnu")]
    if check_strlcpy().unwrap_or(false) {
        build.define("ZMQ_HAVE_STRLCPY", "1");
    }

    #[cfg(not(target_env = "msvc"))]
    if check_cxx11().unwrap_or(false) {
        build.std("c++11");
    }

    #[cfg(target_env = "gnu")]
    let _libraries = system_deps::Config::new().probe().unwrap();

    #[cfg(feature = "draft-api")]
    build.define("ZMQ_BUILD_DRAFT_API", "1");

    if env::var("SYSTEM_DEPS_LIBSODIUM_LIB").is_ok() {
        build.define("ZMQ_USE_LIBSODIUM", "1");
        build.define("ZMQ_HAVE_CURVE", "1");
    }

    if env::var("SYSTEM_DEPS_MIT_KRB5_GSSAPI_LIB").is_ok() {
        build.define("HAVE_LIBGSSAPI_KRB5", "1");
        #[cfg(target_env = "gnu")]
        _libraries
            .iter()
            .iter()
            .filter(|(name, _lib)| name.contains("gssapi"))
            .for_each(|(_name, lib)| {
                build.includes(&lib.include_paths);
            });
    }

    if env::var("SYSTEM_DEPS_OPENPGM_LIB").is_ok() {
        build.define("ZMQ_HAVE_OPENPGM", "1");
        #[cfg(target_env = "gnu")]
        _libraries
            .iter()
            .iter()
            .filter(|(name, _lib)| name.starts_with("openpgm"))
            .for_each(|(_name, lib)| {
                build.includes(&lib.include_paths);
            });
        #[cfg(target_os = "macos")]
        build.define("restrict", "__restrict__");
    }

    if env::var("SYSTEM_DEPS_NORM_LIB").is_ok() {
        build.define("ZMQ_HAVE_NORM", "1");
    }

    if env::var("SYSTEM_DEPS_VMCI_LIB").is_ok() {
        build.define("ZMQ_HAVE_VMCI", "1");
    }
}

fn build_zmq() {
    let vendor = Path::new(env!("CARGO_MANIFEST_DIR")).join("vendor");

    let mut build = cc::Build::new();
    configure(&mut build);

    let out_dir = PathBuf::from(env::var("OUT_DIR").unwrap());
    let lib_dir = out_dir.join("lib");

    build.out_dir(&lib_dir).cpp(true);

    build.compile("zmq");

    #[cfg(target_env = "msvc")]
    if rename_libzmq_in_dir(&lib_dir, "zmq.lib").is_err() {
        panic!("unable to find compiled `libzmq` lib");
    }

    let source_dir = out_dir.join("source");
    let include_dir = source_dir.join("include");

    dircpy::copy_dir(vendor.join("include"), &include_dir).expect("unable to copy include dir");
    dircpy::copy_dir(vendor.join("src"), source_dir.join("src")).expect("unable to copy src dir");
    dircpy::copy_dir(vendor.join("external"), source_dir.join("external"))
        .expect("unable to copy external dir");

    println!("cargo:rustc-link-search=native={}", lib_dir.display());
    println!("cargo:rustc-link-lib=static=zmq");
    println!("cargo:include={}", include_dir.display());
    println!("cargo:lib={}", lib_dir.display());
    println!("cargo:out={}", out_dir.display());
}

>>>>>>> d43e812d
fn generate_bindings() {
    let vendor_dir = PathBuf::from(env::var("CARGO_MANIFEST_DIR").unwrap()).join("vendor");
    let include_dir = vendor_dir.join("include");

    let builder = bindgen::Builder::default()
        .header(include_dir.join("zmq.h").to_string_lossy())
        .size_t_is_usize(true)
        .derive_default(true)
        .derive_eq(true)
        .derive_partialeq(true)
        .derive_debug(true)
        .use_core()
        .allowlist_function("^zmq_.*")
        .allowlist_type("^zmq_.*")
        .allowlist_var("^ZMQ_.*")
        .parse_callbacks(Box::new(bindgen::CargoCallbacks::new()));

    #[cfg(feature = "draft-api")]
    let builder = builder.clang_args(vec!["-DZMQ_BUILD_DRAFT_API=1"]);

    let bindings = builder.generate().expect("Unable to generate bindings");

    let out_dir = PathBuf::from(env::var("OUT_DIR").unwrap());
    bindings
        .write_to_file(out_dir.join("bindings.rs"))
        .expect("Couldn't write bindings!");
}

fn main() {
    println!("cargo:rerun-if-changed=build.rs");
    println!("cargo:rerun-if-env-changed=PROFILE");
    println!("cargo:rerun-if-env-changed=CARGO_CFG_FEATURE");

<<<<<<< HEAD
    compile_zmq();
=======
    println!("VARS: {:?}", env::vars());
    #[cfg(not(doc))]
    build_zmq();
>>>>>>> d43e812d

    generate_bindings();
}<|MERGE_RESOLUTION|>--- conflicted
+++ resolved
@@ -1,121 +1,3 @@
-<<<<<<< HEAD
-#[cfg(windows)]
-use std::fs;
-use std::{env, path::PathBuf};
-
-fn compile_zmq() {
-    let libraries = system_deps::Config::new().probe().unwrap();
-
-    let mut libzmq_config = cmake::Config::new("vendor");
-    libzmq_config
-        .no_build_target(true)
-        .pic(true)
-        .define("ZMQ_OUTPUT_BASENAME", "rust_zmq")
-        .define("CMAKE_POLICY_VERSION_MINIMUM", "4.0")
-        .define("BUILD_TESTS", "OFF")
-        .define("WITH_DOC", "OFF")
-        .define("BUILD_SHARED", "OFF")
-        .define("BUILD_STATIC", "ON");
-
-    #[cfg(feature = "draft-api")]
-    libzmq_config.define("ENABLE_DRAFTS", "ON");
-    #[cfg(not(feature = "draft-api"))]
-    libzmq_config
-        .define("ENABLE_DRAFTS", "OFF")
-        .define("ZMQ_BUILD_DRAFT_API", "OFF");
-
-    #[cfg(feature = "curve")]
-    libzmq_config
-        .define("WITH_LIBSODIUM", "ON")
-        .define("ENABLE_CURVE", "ON");
-    #[cfg(feature = "gssapi")]
-    {
-        libzmq_config.cxxflag("-DHAVE_LIBGSSAPI_KRB5=1");
-        libraries
-            .iter()
-            .iter()
-            .filter(|(name, _lib)| name.contains("gssapi"))
-            .for_each(|(_name, lib)| {
-                lib.include_paths.iter().for_each(|include| {
-                    libzmq_config.cxxflag(format!("-I{}", include.display()));
-                });
-            });
-    }
-    #[cfg(feature = "pgm")]
-    {
-        libzmq_config.define("WITH_OPENPGM", "ON");
-        libraries
-            .iter()
-            .iter()
-            .filter(|(name, _lib)| name.starts_with("openpgm"))
-            .for_each(|(_name, lib)| {
-                libzmq_config.define("OPENPGM_PKGCONFIG_NAME", lib.name.clone());
-            });
-        #[cfg(target_os = "macos")]
-        libzmq_config.cxxflag("-Drestrict=__restrict__");
-    }
-    #[cfg(feature = "norm")]
-    libzmq_config.define("WITH_NORM", "ON");
-    #[cfg(feature = "vmci")]
-    libzmq_config.define("WITH_VMCI", "ON");
-
-    #[cfg(target_os = "macos")]
-    libzmq_config.define("CMAKE_OSX_DEPLOYMENT_TARGET", "10.12");
-    #[cfg(windows)]
-    libzmq_config.static_crt(true);
-
-    let libzmq = libzmq_config.build();
-
-    #[cfg(not(windows))]
-    {
-        println!(
-            "cargo:rustc-link-search=all={}",
-            libzmq.join("build").join("lib").display()
-        );
-    }
-    #[cfg(windows)]
-    {
-        let dir = libzmq.join("build").join("lib");
-        let artifacts = walkdir::WalkDir::new(&dir)
-            .into_iter()
-            .filter_map(|entry| {
-                entry.ok().filter(|dir_entry| {
-                    let path = dir_entry.path();
-                    path.is_file()
-                        && path.extension().is_some_and(|ext| ext == "lib")
-                        && path.file_name().is_some_and(|file_name| {
-                            file_name.to_string_lossy().contains("rust_zmq")
-                        })
-                })
-            })
-            .map(|e| e.path().to_owned())
-            .collect::<Vec<_>>();
-
-        for artifact in artifacts {
-            fs::copy(artifact, dir.join("rust_zmq.lib")).unwrap();
-        }
-        println!("cargo:rustc-link-search=all={}", dir.display());
-        println!("VARS: {:?}", env::vars());
-    }
-    println!("cargo:rustc-link-lib=static=rust_zmq");
-
-    #[cfg(target_os = "macos")]
-    println!("cargo:rustc-link-lib=c++");
-    #[cfg(all(unix, not(target_os = "macos")))]
-    {
-        println!("cargo:rustc-link-lib=stdc++");
-        println!("cargo:rustc-link-lib=bsd");
-    }
-    #[cfg(windows)]
-    {
-        println!("cargo::rustc-link-lib=Advapi32");
-        println!("cargo::rustc-link-lib=wsock32");
-        println!("cargo::rustc-link-lib=ws2_32");
-        println!("cargo::rustc-link-lib=Iphlpapi");
-    }
-}
-
-=======
 use core::error::Error;
 #[cfg(target_env = "msvc")]
 use std::fs;
@@ -586,7 +468,6 @@
     println!("cargo:out={}", out_dir.display());
 }
 
->>>>>>> d43e812d
 fn generate_bindings() {
     let vendor_dir = PathBuf::from(env::var("CARGO_MANIFEST_DIR").unwrap()).join("vendor");
     let include_dir = vendor_dir.join("include");
@@ -620,13 +501,9 @@
     println!("cargo:rerun-if-env-changed=PROFILE");
     println!("cargo:rerun-if-env-changed=CARGO_CFG_FEATURE");
 
-<<<<<<< HEAD
-    compile_zmq();
-=======
     println!("VARS: {:?}", env::vars());
     #[cfg(not(doc))]
     build_zmq();
->>>>>>> d43e812d
 
     generate_bindings();
 }